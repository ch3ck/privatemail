--- conflicted
+++ resolved
@@ -196,13 +196,7 @@
     for email in
         email_config.black_list.unwrap_or_else(|| panic!("Missing black list"))
     {
-<<<<<<< HEAD
-        if !email.is_empty()
-            && original_sender.contains(email.as_str())
-        {
-=======
         if !email.is_empty() && original_sender.contains(email.as_str()) {
->>>>>>> fca25827
             let mut err_msg: String =
                 "Message is from blacklisted email: ".to_owned();
             err_msg.push_str(email.as_str());
