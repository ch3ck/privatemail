[package]
name        = "privatemail"
description = "Service to forward custom emails to personal email server"
<<<<<<< HEAD
version     = "1.1.4"
=======
version     = "1.1.5"
>>>>>>> 61a8d8cc
authors     = ["Nyah Check <hello@nyah.dev>"]
license     = "MIT"
homepage    = "https://github.com/ch3ck"
repository  = "https://github.com/ch3ck/privatemail"
readme      = "README.md"
categories  = ["email", "web-programming", "config", "development-tools"]
keywords    = ["lambda", "aws", "email", "security", "rust"]
edition     = "2018"
documentation = "https://docs.rs/privatemail"


[lib]
name = "config"
path = "src/config.rs"

[profile.release]
overflow-checks = true
panic 			= "abort"

[dependencies]
charset = "0.1.2"
clippy = "0.0.302"
lambda_runtime = "0.3.0"
lazy_static = "1.4.0"
mailparse = "0.13.2"
rusoto_core = "0.46.0"
rusoto_ses = "0.46.0"
serde = { version = "1.0.124", features = ["derive"] }
serde_json = "1.0.64"
tokio = { version = "1.3.0", features = ["macros", "io-util", "sync", "rt-multi-thread"] }
tracing = { version = "0.1.25", features = ["log"] }
tracing-log = { version = "0.1.2" }
tracing-bunyan-formatter = { version = "0.2.0" }
tracing-subscriber = { version = "0.2.17" }


[[bin]]
name = "bootstrap"
path = "src/main.rs"<|MERGE_RESOLUTION|>--- conflicted
+++ resolved
@@ -1,11 +1,7 @@
 [package]
 name        = "privatemail"
 description = "Service to forward custom emails to personal email server"
-<<<<<<< HEAD
-version     = "1.1.4"
-=======
 version     = "1.1.5"
->>>>>>> 61a8d8cc
 authors     = ["Nyah Check <hello@nyah.dev>"]
 license     = "MIT"
 homepage    = "https://github.com/ch3ck"
